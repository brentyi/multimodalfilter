import argparse
import datetime
from typing import cast

import crossmodal
import fannypack
from crossmodal.base_models import (
    CrossmodalKalmanFilterMeasurementModel,
    CrossmodalParticleFilterMeasurementModel,
)

Task = crossmodal.tasks.PushTask

# Parse args
parser = argparse.ArgumentParser()
parser.add_argument(
    "--model-type", type=str, required=True, choices=Task.model_types.keys()
)
parser.add_argument("--experiment-name", type=str, required=True)
parser.add_argument("--notes", type=str, default="(none)")
Task.add_dataset_arguments(parser)

# Parse args
args = parser.parse_args()
model_type = args.model_type
dataset_args = Task.get_dataset_args(args)

# Move cache in case we're running on NFS (eg Juno), open PDB on quit
fannypack.data.set_cache_path(crossmodal.__path__[0] + "/../.cache")
fannypack.utils.pdb_safety_net()

# Load trajectories into memory
train_trajectories = Task.get_train_trajectories(**dataset_args)
eval_trajectories = Task.get_eval_trajectories(**dataset_args)

# Create model, Buddy
filter_model = Task.model_types[model_type]()
buddy = fannypack.utils.Buddy(args.experiment_name, filter_model)
buddy.set_metadata(
    {
        "model_type": model_type,
        "dataset_args": dataset_args,
        "train_start_time": datetime.datetime.now().strftime("%b %d, %Y @ %-H:%M:%S"),
        "commit_hash": fannypack.utils.get_git_commit_hash(crossmodal.__file__),
        "notes": args.notes,
    }
)

# Configure helpers
train_helpers = crossmodal.train_helpers
train_helpers.configure(buddy=buddy, trajectories=train_trajectories)

eval_helpers = crossmodal.eval_helpers
eval_helpers.configure(buddy=buddy, trajectories=eval_trajectories, task=Task)

# Run model-specific training curriculum
if isinstance(filter_model, crossmodal.push_models.PushLSTMFilter):
    # Pre-train for single-step prediction
    # train_helpers.train_e2e(subsequence_length=2, epochs=5, batch_size=32)
    # buddy.save_checkpoint("phase0")

    # Train on longer sequences
    # train_helpers.train_e2e(subsequence_length=4, epochs=5, batch_size=32)
    # eval_helpers.log_eval()
    # train_helpers.train_e2e(subsequence_length=8, epochs=5, batch_size=32)
    # eval_helpers.log_eval()
    # eval_helpers.log_eval()
    for _ in range(25):
        train_helpers.train_e2e(subsequence_length=16, epochs=1, batch_size=32)
        eval_helpers.log_eval()
    buddy.save_checkpoint("phase1")

elif isinstance(filter_model, crossmodal.push_models.PushParticleFilter):
    # Pre-train dynamics (single-step)
    train_helpers.train_pf_dynamics_single_step(epochs=10)
    buddy.save_checkpoint("phase0")

    # Pre-train dynamics (recurrent)
    train_helpers.train_pf_dynamics_recurrent(subsequence_length=4, epochs=5)
    train_helpers.train_pf_dynamics_recurrent(subsequence_length=8, epochs=5)
    train_helpers.train_pf_dynamics_recurrent(subsequence_length=16, epochs=5)
    eval_helpers.log_eval()
    buddy.save_checkpoint("phase1")

    # Freeze dynamics
    fannypack.utils.freeze_module(filter_model.dynamics_model)

    # Pre-train measurement model
    train_helpers.train_pf_measurement(epochs=5, batch_size=64)
    eval_helpers.log_eval()
    buddy.save_checkpoint("phase2")

    # Train E2E
    train_helpers.train_e2e(subsequence_length=4, epochs=5, batch_size=32)
    eval_helpers.log_eval()
    train_helpers.train_e2e(subsequence_length=8, epochs=5, batch_size=32)
    eval_helpers.log_eval()
    for _ in range(4):
        train_helpers.train_e2e(subsequence_length=16, epochs=5, batch_size=32)
        eval_helpers.log_eval()
    buddy.save_checkpoint("phase3")

elif isinstance(filter_model, crossmodal.push_models.PushCrossmodalParticleFilter):
    # Pull out measurement model, freeze crossmodal weights
    measurement_model: CrossmodalParticleFilterMeasurementModel = cast(
        CrossmodalParticleFilterMeasurementModel, filter_model.measurement_model,
    )
    fannypack.utils.freeze_module(measurement_model.crossmodal_weight_model)

    # Pre-train dynamics (single-step)
    train_helpers.train_pf_dynamics_single_step(epochs=5)
    buddy.save_checkpoint("phase0")

    # Pre-train dynamics (recurrent)
    train_helpers.train_pf_dynamics_recurrent(subsequence_length=4, epochs=5)
    train_helpers.train_pf_dynamics_recurrent(subsequence_length=8, epochs=5)
    train_helpers.train_pf_dynamics_recurrent(subsequence_length=16, epochs=5)
    buddy.save_checkpoint("phase1")

    # Freeze dynamics
    fannypack.utils.freeze_module(filter_model.dynamics_model)

    # Pre-train measurement model (image)
    measurement_model._enabled_models = [True, False]
    train_helpers.train_pf_measurement(epochs=3, batch_size=64)
    train_helpers.train_e2e(subsequence_length=3, epochs=5, batch_size=32)
    train_helpers.train_e2e(subsequence_length=8, epochs=5, batch_size=32)
    train_helpers.train_e2e(subsequence_length=16, epochs=20, batch_size=32)
    buddy.save_checkpoint("phase2")

    # Pre-train measurement model (proprioception + haptics)
    measurement_model._enabled_models = [False, True]
    train_helpers.train_pf_measurement(epochs=3, batch_size=64)
    train_helpers.train_e2e(subsequence_length=3, epochs=5, batch_size=32)
    eval_helpers.log_eval()
    train_helpers.train_e2e(subsequence_length=8, epochs=5, batch_size=32)
    eval_helpers.log_eval()
    train_helpers.train_e2e(subsequence_length=16, epochs=20, batch_size=32)
    eval_helpers.log_eval()
    buddy.save_checkpoint("phase3")

    # Enable both measurement models
    measurement_model._enabled_models = [True, True]

    # Unfreeze weight model, freeze measurement model
    fannypack.utils.unfreeze_module(measurement_model.crossmodal_weight_model)
    fannypack.utils.freeze_module(measurement_model.measurement_models)

    # Train everything end-to-end
    train_helpers.train_e2e(subsequence_length=3, epochs=5, batch_size=32)
    eval_helpers.log_eval()
    train_helpers.train_e2e(subsequence_length=8, epochs=5, batch_size=32)
    eval_helpers.log_eval()
    for _ in range(4):
        train_helpers.train_e2e(subsequence_length=16, epochs=5, batch_size=32)
        eval_helpers.log_eval()
    buddy.save_checkpoint("phase4")

elif isinstance(filter_model, crossmodal.push_models.PushUnimodalParticleFilter):
    # Pull out measurement model
    assert isinstance(
        filter_model.measurement_model, CrossmodalParticleFilterMeasurementModel
    )
    measurement_model: CrossmodalParticleFilterMeasurementModel = cast(
        CrossmodalParticleFilterMeasurementModel, filter_model.measurement_model,
    )

    # Pre-train dynamics (single-step)
    train_helpers.train_pf_dynamics_single_step(epochs=5)
    buddy.save_checkpoint("phase0")

    # Pre-train dynamics (recurrent)
    train_helpers.train_pf_dynamics_recurrent(subsequence_length=4, epochs=5)
    train_helpers.train_pf_dynamics_recurrent(subsequence_length=8, epochs=5)
    train_helpers.train_pf_dynamics_recurrent(subsequence_length=16, epochs=5)
    buddy.save_checkpoint("phase1")

    # Freeze dynamics
    fannypack.utils.freeze_module(filter_model.dynamics_model)

    # Pre-train measurement model (image)
    measurement_model.enabled_models = [True, False]
    train_helpers.train_pf_measurement(epochs=3, batch_size=64)
    train_helpers.train_e2e(subsequence_length=4, epochs=5, batch_size=32)
    train_helpers.train_e2e(subsequence_length=8, epochs=5, batch_size=32)
    train_helpers.train_e2e(subsequence_length=16, epochs=20, batch_size=32)
    buddy.save_checkpoint("phase2")

    # Pre-train measurement model (proprioception + haptics)
    measurement_model.enabled_models = [False, True]
    train_helpers.train_pf_measurement(epochs=3, batch_size=64)
    train_helpers.train_e2e(subsequence_length=4, epochs=5, batch_size=32)
    eval_helpers.log_eval()
    train_helpers.train_e2e(subsequence_length=8, epochs=5, batch_size=32)
    eval_helpers.log_eval()
    train_helpers.train_e2e(subsequence_length=16, epochs=20, batch_size=32)
    eval_helpers.log_eval()
    buddy.save_checkpoint("phase3")

    # Enable both measurement models
    measurement_model.enabled_models = [True, True]

    # Train everything end-to-end
    train_helpers.train_e2e(subsequence_length=4, epochs=5, batch_size=32)
    eval_helpers.log_eval()
    train_helpers.train_e2e(subsequence_length=8, epochs=5, batch_size=32)
    eval_helpers.log_eval()
    for _ in range(4):
        train_helpers.train_e2e(subsequence_length=16, epochs=5, batch_size=32)
        eval_helpers.log_eval()
    buddy.save_checkpoint("phase4")

elif isinstance(filter_model, crossmodal.push_models.PushKalmanFilter):
    # Pre-train dynamics (single-step)
    train_helpers.train_pf_dynamics_single_step(epochs=10)
    buddy.save_checkpoint("phase0")

    # Pre-train dynamics (recurrent)
    train_helpers.train_pf_dynamics_recurrent(subsequence_length=4, epochs=5)
    train_helpers.train_pf_dynamics_recurrent(subsequence_length=8, epochs=5)
    train_helpers.train_pf_dynamics_recurrent(subsequence_length=16, epochs=5)
    eval_helpers.log_eval()
    buddy.save_checkpoint("phase1")

    # Freeze dynamics
    fannypack.utils.freeze_module(filter_model.dynamics_model)

    # Pre-train measurement model
    # buddy.set_learning_rate(value=0.001, optimizer_name="train_measurement")
    train_helpers.train_kf_measurement(epochs=10, batch_size=32)
    eval_helpers.log_eval()
    buddy.save_checkpoint("phase2")

    # Train E2E
    # buddy.set_learning_rate(value=5e-6, optimizer_name="train_filter_recurrent")
    train_helpers.train_e2e(
        subsequence_length=4, epochs=5, batch_size=32, measurement_initialize=True
    )
    eval_helpers.log_eval()
    train_helpers.train_e2e(
        subsequence_length=8, epochs=5, batch_size=32, measurement_initialize=True
    )
    eval_helpers.log_eval()
    for _ in range(4):
        train_helpers.train_e2e(
            subsequence_length=16, epochs=5, batch_size=32, measurement_initialize=True
        )
        eval_helpers.log_eval()
    buddy.save_checkpoint("phase3")

elif isinstance(filter_model, crossmodal.push_models.PushCrossmodalKalmanFilter):
    image_model = filter_model.filter_models[0]
    force_model = filter_model.filter_models[1]

    fannypack.utils.freeze_module(filter_model.crossmodal_weight_model)

    # Pre-train dynamics (single-step)
    train_helpers.train_pf_dynamics_single_step(epochs=5, model=image_model)
    buddy.save_checkpoint("phase0")
    buddy.load_checkpoint_module(
        source="filter_models.0.dynamics_model",
        target="filter_models.1.dynamics_model",
        label="phase0",
    )

    # Pre-train dynamics (recurrent)
    train_helpers.train_pf_dynamics_recurrent(
        subsequence_length=4, epochs=5, model=image_model
    )
    train_helpers.train_pf_dynamics_recurrent(
        subsequence_length=8, epochs=5, model=image_model
    )
    train_helpers.train_pf_dynamics_recurrent(
        subsequence_length=16, epochs=5, model=image_model
    )
    buddy.save_checkpoint("phase1")
    buddy.load_checkpoint_module(
        source="filter_models.0.dynamics_model",
        target="filter_models.1.dynamics_model",
        label="phase1",
    )

    # Pre-train measurement model
    train_helpers.train_kf_measurement(epochs=5, batch_size=64, model=image_model)
    train_helpers.train_kf_measurement(epochs=5, batch_size=64, model=force_model)
    buddy.save_checkpoint("phase2")

    # Pre-train kalman filter (image)
    filter_model.enabled_models = [True, False]
    train_helpers.train_e2e(
        subsequence_length=4, epochs=3, batch_size=32, optimizer_name="image_ekf"
    )
    eval_helpers.log_eval()
    train_helpers.train_e2e(
        subsequence_length=8, epochs=3, batch_size=32, optimizer_name="image_ekf"
    )
    eval_helpers.log_eval()
    train_helpers.train_e2e(
        subsequence_length=16, epochs=5, batch_size=32, optimizer_name="image_ekf"
    )
    eval_helpers.log_eval()
    buddy.save_checkpoint("phase3-image")

    # Pre-train kalman filter (proprioception + haptics)
    filter_model.enabled_models = [False, True]
    train_helpers.train_e2e(
        subsequence_length=4, epochs=3, batch_size=32, optimizer_name="force_ekf"
    )
    eval_helpers.log_eval()
    train_helpers.train_e2e(
        subsequence_length=8, epochs=3, batch_size=32, optimizer_name="force_ekf"
    )
    eval_helpers.log_eval()
    train_helpers.train_e2e(
        subsequence_length=16, epochs=5, batch_size=32, optimizer_name="force_ekf"
    )
    eval_helpers.log_eval()
    buddy.save_checkpoint("phase3-force")

    # Enable both filter models
    filter_model.enabled_models = [True, True]

    # Unfreeze weight model, freeze filter model
    fannypack.utils.unfreeze_module(filter_model.crossmodal_weight_model)
    fannypack.utils.freeze_module(filter_model.filter_models)
    train_helpers.train_e2e(
        subsequence_length=3, epochs=1, batch_size=32, optimizer_name="freeze_ekf"
    )
    buddy.save_checkpoint("phase4-freeze")

    # Train everything end-to-end
    fannypack.utils.unfreeze_module(filter_model.filter_models)

    train_helpers.train_e2e(
        subsequence_length=3, epochs=5, batch_size=32, measurement_initialize=False
    )
    eval_helpers.log_eval()
    buddy.save_checkpoint("phase4-length3")

    buddy.set_regularization_weight(
        optimizer_name="train_filter_recurrent", value=0.0001
    )

    for _ in range(3):
        train_helpers.train_e2e(
            subsequence_length=4, epochs=5, batch_size=32, measurement_initialize=False
        )
        eval_helpers.log_eval()
    buddy.save_checkpoint("phase4-length4")

    for _ in range(2):
        train_helpers.train_e2e(
            subsequence_length=6, epochs=5, batch_size=32, measurement_initialize=False
        )
        eval_helpers.log_eval()
        print("kalman e2e")

    buddy.save_checkpoint("phase4-done")


elif isinstance(filter_model, crossmodal.push_models.PushUnimodalKalmanFilter):
    image_model = filter_model.filter_models[0]
    force_model = filter_model.filter_models[1]

    # Pre-train dynamics (single-step)
    train_helpers.train_pf_dynamics_single_step(epochs=5, model=image_model)
    buddy.save_checkpoint("phase0")
    buddy.load_checkpoint_module(
        source="filter_models.0.dynamics_model",
        target="filter_models.1.dynamics_model",
        label="phase0",
    )

    # Pre-train dynamics (recurrent)
<<<<<<< HEAD
    train_helpers.train_pf_dynamics_recurrent(subsequence_length=4,\
                                              epochs=5, model=image_model)
    train_helpers.train_pf_dynamics_recurrent(subsequence_length=8,
                                              epochs=5, model=image_model)
    train_helpers.train_pf_dynamics_recurrent(subsequence_length=16,
                                              epochs=5, model=image_model)
=======

    train_helpers.train_pf_dynamics_recurrent(
        subsequence_length=4, epochs=5, model=image_model
    )
    train_helpers.train_pf_dynamics_recurrent(
        subsequence_length=8, epochs=5, model=image_model
    )
    train_helpers.train_pf_dynamics_recurrent(
        subsequence_length=16, epochs=5, model=image_model
    )
>>>>>>> 39518d51
    buddy.save_checkpoint("phase1")
    buddy.load_checkpoint_module(
        source="filter_models.0.dynamics_model",
        target="filter_models.1.dynamics_model",
        label="phase1",
    )

    # Pre-train measurement model
    train_helpers.train_kf_measurement(epochs=5, batch_size=64, model=image_model)
    train_helpers.train_kf_measurement(epochs=5, batch_size=64, model=force_model)
    buddy.save_checkpoint("phase2")

    # Pre-train kalman filter (image)
    filter_model.enabled_models = [True, False]
    train_helpers.train_e2e(subsequence_length=4, epochs=3, batch_size=32,
                            optimizer_name="image_ekf")
    eval_helpers.log_eval()
    train_helpers.train_e2e(subsequence_length=8, epochs=3, batch_size=32,
                            optimizer_name="image_ekf")
    eval_helpers.log_eval()
    train_helpers.train_e2e(subsequence_length=16, epochs=5, batch_size=32,
                            optimizer_name="image_ekf")
    eval_helpers.log_eval()
    buddy.save_checkpoint("phase3-image")


    # Pre-train kalman filter (proprioception + haptics)
    filter_model.enabled_models = [False, True]
    train_helpers.train_e2e(subsequence_length=4, epochs=3, batch_size=32,
                            optimizer_name="force_ekf")
    eval_helpers.log_eval()
    train_helpers.train_e2e(subsequence_length=8, epochs=3, batch_size=32,
                            optimizer_name="force_ekf")
    eval_helpers.log_eval()
    train_helpers.train_e2e(subsequence_length=16, epochs=5, batch_size=32,
                            optimizer_name="force_ekf")
    eval_helpers.log_eval()
    buddy.save_checkpoint("phase3-force")

    # Enable both filter models
    filter_model.enabled_models = [True, True]

    # Train everything end-to-end
    fannypack.utils.unfreeze_module(filter_model.filter_models)

<<<<<<< HEAD
    train_helpers.train_e2e(subsequence_length=3, epochs=5,
                            batch_size=32, measurement_initialize=False)
=======

    train_helpers.train_e2e(
        subsequence_length=3, epochs=5, batch_size=32, measurement_initialize=True
    )
>>>>>>> 39518d51
    eval_helpers.log_eval()
    buddy.save_checkpoint("phase4-length3")

    buddy.set_regularization_weight(optimizer_name="train_filter_recurrent", value=0.0001)

    for _ in range(3):

        train_helpers.train_e2e(subsequence_length=4, epochs=5, batch_size=32,
                                measurement_initialize=False)
<<<<<<< HEAD
=======

>>>>>>> 39518d51
        eval_helpers.log_eval()
    buddy.save_checkpoint("phase4-length4")

    for _ in range(2):
<<<<<<< HEAD
        train_helpers.train_e2e(subsequence_length=6, epochs=5, batch_size=32,
                                measurement_initialize=False)
=======

        train_helpers.train_e2e(
            subsequence_length=6, epochs=5, batch_size=32, measurement_initialize=True
        )
>>>>>>> 39518d51
        eval_helpers.log_eval()
        print("kalman e2e")

    buddy.save_checkpoint("phase4-done")

else:
    assert False, "No training curriculum found for model type"

# Add training end time
buddy.add_metadata(
    {"train_end_time": datetime.datetime.now().strftime("%b %d, %Y @ %-H:%M:%S"),}
)

# Eval model when done
eval_results = crossmodal.eval_helpers.run_eval()
buddy.add_metadata({"eval_results": eval_results})<|MERGE_RESOLUTION|>--- conflicted
+++ resolved
@@ -372,14 +372,6 @@
     )
 
     # Pre-train dynamics (recurrent)
-<<<<<<< HEAD
-    train_helpers.train_pf_dynamics_recurrent(subsequence_length=4,\
-                                              epochs=5, model=image_model)
-    train_helpers.train_pf_dynamics_recurrent(subsequence_length=8,
-                                              epochs=5, model=image_model)
-    train_helpers.train_pf_dynamics_recurrent(subsequence_length=16,
-                                              epochs=5, model=image_model)
-=======
 
     train_helpers.train_pf_dynamics_recurrent(
         subsequence_length=4, epochs=5, model=image_model
@@ -390,7 +382,6 @@
     train_helpers.train_pf_dynamics_recurrent(
         subsequence_length=16, epochs=5, model=image_model
     )
->>>>>>> 39518d51
     buddy.save_checkpoint("phase1")
     buddy.load_checkpoint_module(
         source="filter_models.0.dynamics_model",
@@ -436,15 +427,9 @@
     # Train everything end-to-end
     fannypack.utils.unfreeze_module(filter_model.filter_models)
 
-<<<<<<< HEAD
     train_helpers.train_e2e(subsequence_length=3, epochs=5,
                             batch_size=32, measurement_initialize=False)
-=======
-
-    train_helpers.train_e2e(
-        subsequence_length=3, epochs=5, batch_size=32, measurement_initialize=True
-    )
->>>>>>> 39518d51
+
     eval_helpers.log_eval()
     buddy.save_checkpoint("phase4-length3")
 
@@ -454,23 +439,13 @@
 
         train_helpers.train_e2e(subsequence_length=4, epochs=5, batch_size=32,
                                 measurement_initialize=False)
-<<<<<<< HEAD
-=======
-
->>>>>>> 39518d51
         eval_helpers.log_eval()
     buddy.save_checkpoint("phase4-length4")
 
     for _ in range(2):
-<<<<<<< HEAD
         train_helpers.train_e2e(subsequence_length=6, epochs=5, batch_size=32,
                                 measurement_initialize=False)
-=======
-
-        train_helpers.train_e2e(
-            subsequence_length=6, epochs=5, batch_size=32, measurement_initialize=True
-        )
->>>>>>> 39518d51
+
         eval_helpers.log_eval()
         print("kalman e2e")
 
