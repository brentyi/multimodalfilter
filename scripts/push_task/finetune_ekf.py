--- conflicted
+++ resolved
@@ -37,18 +37,16 @@
         buddy.set_metadata(buddy_original.metadata)
 
     except:
-        dataset_args = Task.get_dataset_args(args)
-        model_type = "PushCrossmodalKalmanFilter"
+        print("missing metadata")
 
 else:
     try:
         model_type = buddy.metadata["model_type"]
         dataset_args = buddy.metadata["dataset_args"]
     except:
-        dataset_args = Task.get_dataset_args(args)
-        model_type = "PushCrossmodalKalmanFilter"
-
-<<<<<<< HEAD
+        print("missing metadata")
+
+
 if args.unimodal:
     # going from crossmodal to unimodal models, loading just the filter models
 
@@ -65,14 +63,7 @@
     filter_model: diffbayes.base.Filter = crossmodal.door_models.model_types[model_type]()
     buddy.attach_model(filter_model)
     buddy.load_checkpoint(label=args.checkpoint_label, experiment_name=args.original_experiment)
-=======
-# Load model using experiment metadata
-filter_model: diffbayes.base.Filter = Task.model_types[model_type]()
-buddy.attach_model(filter_model)
-buddy.load_checkpoint(
-    label=args.checkpoint_label, experiment_name=args.original_experiment
-)
->>>>>>> 30bc81dc
+
 
 # Load trajectories into memory
 train_trajectories = Task.get_train_trajectories(**dataset_args)
@@ -139,26 +130,18 @@
     )
 
     for _ in range(3):
-<<<<<<< HEAD
-        train_helpers.train_e2e(subsequence_length=4, epochs=5, batch_size=32,
-                                measurement_initialize=False)
-=======
+
         train_helpers.train_e2e(
             subsequence_length=4, epochs=5, batch_size=32, measurement_initialize=True
         )
->>>>>>> 30bc81dc
         eval_helpers.log_eval()
     buddy.save_checkpoint("finetune_phase4-length4")
 
     for _ in range(2):
-<<<<<<< HEAD
-        train_helpers.train_e2e(subsequence_length=6, epochs=5, batch_size=32,
-                                measurement_initialize=False)
-=======
+
         train_helpers.train_e2e(
             subsequence_length=6, epochs=5, batch_size=32, measurement_initialize=True
         )
->>>>>>> 30bc81dc
         eval_helpers.log_eval()
         print("kalman e2e")
 
